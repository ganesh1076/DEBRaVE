--- conflicted
+++ resolved
@@ -42,6 +42,21 @@
     """
 
     def __init__(self, time, radec, wavelength, fluxes):
+        """
+        Asigns the properties of the spectra
+
+        Args:
+            time (str): the timestamp of the observation.
+            radec (tuple): the RA and DEC of the observed object.
+            wavelength (numpy array): the wavelength data of the spectra.
+                1D array of shape (N,1).
+            fluxes (numpy array): the flux data of the spectra.
+                1D array of shape (N,1).
+
+        Returns:
+            None
+        
+        """
 
         # Error collection
         self.errors = []
@@ -108,7 +123,24 @@
     """
 
     def __init__(self, time, radec, wavelength, fluxes):
+        """
+        Asigns the properties of the F star spectra
+
+        Args:
+            time (str): the timestamp of the observation.
+            radec (tuple): the RA and DEC of the observed object.
+            wavelength (numpy array): the wavelength data of the spectra.
+                1D array of shape (N,1).
+            fluxes (numpy array): the flux data of the spectra.
+                1D array of shape (N,1).
+
+        Returns:
+            None
+        
+        """
+
         super().__init__(time, radec, wavelength, fluxes)
+
 
     
     def crossCorrelate(self, template):
@@ -149,9 +181,15 @@
             template1 (FStarSpectra): the primary template spectra.
             template2 (FStarSpectra): the secondary template spectra.
             light_ratio (float, optional): the ratio of the light from the primary to the secondary.
-        
-        Returns:
-            numpy array: the TODCOR index array.
+                Defaults to 1.
+            savename (str): the filename for the heatmap if chosen to be saved.
+                Defaults to not saving.
+            plot_block (bool): choose whether the one heatmap is shown one at a time
+                Defaults to True
+        
+        Returns:
+            ind_arr (numpy array): the TODCOR index array.
+                2D array of shape (M, N)
 
         """
 
@@ -184,7 +222,9 @@
                 Defaults to 1.
         
         Returns:
-            numpy array: the TODCOR index array.
+            cross_corr (numpy array): the TODCOR index array.
+                2D array of shape (M, N)
+
         """
 
         # Obtain individual cross correlation functions
@@ -205,31 +245,18 @@
 #-------------------------------functions-------------------------------------#
 
 def readSpectraFITS(filename):
-<<<<<<< HEAD
-    """
-    Reads the header and contents of a spectra file. Returns the header
-    as a dictionary and the body as a numpy object.
-
-    Args:
-        filename (str): the name of the file to be read.
-    
-    Returns:
-        dict: the header of the file as a dictionary.
-        numpy.ndarray: the body of the file as a numpy object.
-=======
-    """ Reads the header and contents of a spectra file, and extracts the required
-        data for future processing.
+    """ 
+    Reads the header and contents of a spectra file, and extracts the required
+    data for future processing.
 
     Args:
         filename (str): Filename of the FITS spectra file
 
     Returns:
-        time (flt): Spectra time of measurement
-        (ra, dec) (tuple):  Right ascension and declination of the spectra
-        wavelengths (arr):  Wavelengths measured in the spectral data
-        fluxes (arr): Fluxes measured for each wavelength measured
->>>>>>> 974245ac
-
+        time (str): the timestamp of the observation
+        radec (tuple): the RA and DEC of the observed object
+        wavelength (arr): the wavelength data of the spectra
+        fluxes (arr): the flux data of the spectra
     """
     verboseprint(f"Unpacking {filename}...")
 
@@ -255,18 +282,19 @@
 
 
 def main(fits_files, templates, light_ratio=1, parallel=False):
-    """ Main body that will perform the TODCOR prodedure on the spectral data
+    """ 
+    Perform the TODCOR prodedure on the spectral data
 
     Args:
-        fits_files (list): List of FITS filenames of the Spectral Data
-        templates (list): List of the two FITS filename of the template spectral data
-        light_ratio (flt, optional): The ratio between the two template spectra
+        fits_files (lst): list of FITS filenames of the Spectral Data
+        templates (lst): list of the two FITS filename of the template spectral data
+        light_ratio (flt, optional): the ratio of the light from the primary to the secondary
             Defaults to 1
-        parallel (bool, optional): Indicate whether the
+        parallel (bool, optional): indicate whether the primary and secondary spectra are parallel to each other
             Defaults to False
 
     Returns:
-        none 
+        None 
 
     """
 
