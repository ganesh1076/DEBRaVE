"""
Filename:   DEBRaVE.py
Author(s):  Peter Quigley, David Dougan, Ganesh Pawar
Contact:    pquigley@uwo.ca
Created:    2023-07-10
Updated:    2023-07-10
    
Usage: python DEBRaVE.py
"""

# Module imports
import os, sys
import astropy
import scipy
import argparse
import imageio
import multiprocessing
import specutils
import numpy as np
import pandas as pd
import matplotlib.pyplot as plt
from astropy.io import fits


#-------------------------------global vars-----------------------------------#

# Verbose mode placeholder
verboseprint = lambda *a, **k: None

#--------------------------------classes--------------------------------------#

class Spectra:
    """
    This is the superclass for all spectra objects.
    """

    def __init__(self, time, radec, wavelength, fluxes):

        # Error collection
        self.errors = []

        # Parse init arguments
        self.time = time  # timestamp of the spectra as a string
        self.radec = radec  # this should be a tuple of (ra, dec)
        self.spectra_data = np.array([wavelength, fluxes]).transpose()
        self.rms = np.sqrt(np.mean(fluxes**2))  # root mean square of the fluxes


    def addError(self, error_msg):
        """
        Error handling function for spectra objects.
        """

        self.errors.append(error_msg)
        print(error_msg)


    def plotSpectra(self, redshift=None, savename=None):
        """
        Plots the spectra. Saves the plot if a savename is provided.
        Returns the matplotlib figure object.
        """

        # Plot the spectra
        plt.plot(self.spectra_data[:,0], self.spectra_data[:,1])
        plt.xscale('log')
        plt.gca().invert_xaxis()

        # Adjust the plot parameters
        plt.title(f"Spectra for {self.time}\nRA: {self.radec[0]:.1f}, DEC: {self.radec[1]:.1f}")
        plt.xlabel("Wavelength (nm)")
        plt.ylabel("Flux (arbitrary units)")
        plt.grid(True)

        # State the redshift if provided
        if (redshift is not None):
            plt.text(0.5, 0.9, f"z = {redshift:.4f}", transform=plt.gca().transAxes)

        # Save the plot if a savename is provided
        if (savename is not None):
            plt.savefig(savename)

        # Return the figure object
        return plt.gcf(), plt.gca()





class FStarSpectra(Spectra):
    """
    This is the class for F-star spectra.
    """

    # Define the wavelength range for F-star spectra cross-correlation
    min_wavelength = 6034  # Angstroms
    max_wavelength = 6666  # Angstroms

    def __init__(self, time, radec, wavelength, fluxes):
        super().__init__(time, radec, wavelength, fluxes)

    
    def crossCorrelate(self, template):
        """
        Cross-correlates the spectra with a template spectra.
        *Note: the wavelengths in the two spectra must be the same.
        """        

        # Input sanitization
        if len(self.spectra_data) != len(template.spectra_data):
            self.addError("Primary and secondary spectra are of different lengths!")
            return
        elif (self.spectra_data[:,0] != template.spectra_data[:,0]).all():
            self.addError("Primary and secondary spectra have different wavelengths!")
            return

        # Wavelength range check
        self_index_range = [(self.spectra_data[:,0] > FStarSpectra.min_wavelength) & (self.spectra_data[:,0] < FStarSpectra.max_wavelength)]
        template_index_range = [(template.spectra_data[:,0] > FStarSpectra.min_wavelength) & (template.spectra_data[:,0] < FStarSpectra.max_wavelength)]

        # Define cropped spectral data
        self_spectra_data = self.spectra_data[self_index_range]
        template_spectra_data = template.spectra_data[template_index_range]

        # Define the cross correlation variables
        N = len(self_spectra_data)
        sig_g = self.rms
        sig_t = template.rms

        # Calculate the cross correlation
        cross_corr = (N*sig_g*sig_t)**-1 * np.convolve(self_spectra_data[:,1], template_spectra_data[:,1])
        return cross_corr


    def mapTODCOR(self, template1, template2, light_ratio=1, savename=None, plot_block=True):
        """
        Make a heatmap of the TODCOR cross correlation function.
        """

        # Obtain TODCOR index array
        ind_arr = self.TODCOR(template1, template2, light_ratio)

        # Plot the heatmap
        plt.pcolormesh([template1.spectra_data[:,0], template2.spectra_data[:,0]], ind_arr, cmap='seismic')
        plt.colorbar()
        plt.title("TODCOR Cross-Correlation Function")
        plt.xlabel("Unshifted Wavelength (nm)")
        plt.ylabel("Shifted Wavelength (nm)")

        # Save the heatmap if a savename is provided
        if (savename is not None):
            plt.savefig(savename)

        plt.show(block=plot_block)
        return plt.gcf(), plt.gca(), ind_arr
    

    def TODCOR(self, template1, template2, light_ratio=1):
        """
        Performs the TODCOR algorithm on the spectra.
        """

        # Obtain individual cross correlation functions
        cross_corr1 = self.crossCorrelate(template1)
        cross_corr2 = self.crossCorrelate(template2)
        cross_corr12 = template1.crossCorrelate(template2)

        # Calculate the TODCOR cross correlation function
        cross_corr = np.empty((len(template1.spectra_data),len(template2.spectra_data)))
        for i in range(len(template1.spectra_data)):
            for j in range(len(template2.spectra_data)):
                cross_corr[i,j] = (cross_corr1[i] + light_ratio*cross_corr2[j])/np.sqrt(1 + 2*light_ratio*cross_corr12[i,j] + light_ratio**2)


        return cross_corr


#-------------------------------functions-------------------------------------#

<<<<<<< HEAD
def readSpectraFITS(filename, IRAF=False):
    """
    Reads the header and contents of a spectra file. Returns the relevant header
    information as a dictionary and the body as a numpy object.
=======
def readSpectraFITS(filename):
    """ Reads the header and contents of a spectra file, and extracts the required
        data for future processing.

    Args:
        filename (str): Filename of the FITS spectra file

    Returns:
        time (flt): Spectra time of measurement
        (ra, dec) (tuple):  Right ascension and declination of the spectra
        wavelengths (arr):  Wavelengths measured in the spectral data
        fluxes (arr): Fluxes measured for each wavelength measured

>>>>>>> 974245ac
    """
    verboseprint(f"Unpacking {filename}...")

    # Open the file using the astropy fits module
    with fits.open(filename) as hdul:
        # If this is a template spectrum
        if (len(hdul) == 1) or (IRAF):
            # Read the header
            header = hdul[0].header
            time = header['DATE-OBS']
            ra   = header['RA']
            dec  = header['DEC']

            # Read the body
            body = sp.Spectrum1D.read(filename)
            wavelengths = body.spectral_axis
            fluxes = body.flux

        # If this is a spectral object
        elif len(hdul) == 2:

            # Read the header
            header = hdul[0].header
            time = header['DATE-OBS']
            ra   = header['RA']
            dec  = header['DEC']

            # Read the body
            body = hdul[1].data[0]
            wavelengths = body[0]
            fluxes = body[1]

        else:
            raise ValueError("Unfamiliar ")

        verboseprint(f"Header fields: {list(header.keys())}")

    return time, (ra, dec), wavelengths, fluxes


def animatePlotsAsGIF(figure_objects,savepath,dpi=100,frame_pause=10):
    """
    Create and save a gif of a list of matplotlib figure objects.

    Args:
        figure_objects (matplotlib figures): list of matplotlib figure objects
        savepath (str): path to save the gif
        dpi (int/float): resolution of the gif
        frame_pause (int): frames between each figure
    
    Returns:
        None
    """

    # Save the figure objects as generic png files
    for i, fig in enumerate(figure_objects):
        fig.savefig(f"temp{i}.png", dpi=dpi)
    
    # Create the gif
    with imageio.get_writer(savepath, mode='I') as writer:
        for i in range(len(figure_objects)):
            # Read the image
            image = imageio.imread(f"temp{i}.png")

            # Write the image to the gif n times
            for _ in range(frame_pause):
                writer.append_data(image)

            # Delete the image
            os.remove(f"temp{i}.png")


#---------------------------------main----------------------------------------#


def main(fits_files, templates, light_ratio=1, parallel=False):
    """ Main body that will perform the TODCOR prodedure on the spectral data

    Args:
        fits_files (list): List of FITS filenames of the Spectral Data
        templates (list): List of the two FITS filename of the template spectral data
        light_ratio (flt, optional): The ratio between the two template spectra
            Defaults to 1
        parallel (bool, optional): Indicate whether the
            Defaults to False

    Returns:
        none 

    """

    # Initialize the template spectra objects
    # TODO: make this more specific to the template formats
    verboseprint(f"{templates[0]}\n{templates[1]}")
    template1 = FStarSpectra(*readSpectraFITS(templates[0]))
    template2 = FStarSpectra(*readSpectraFITS(templates[1]))

    # Initialize the spectra objects and evaluate the cross correlation
    # for each. Then, plot the cross correlation.
    if (parallel):
        # Obtain the number of cores for multiprocessing
        num_cores = multiprocessing.cpu_count()
        pool = multiprocessing.Pool(num_cores)

        # Define arguments extraction and mapping functions from FITS to Specta objects
        def processFITS(filename):
            star_spectrum = FStarSpectra(*readSpectraFITS(filename))
            return star_spectrum.mapTODCOR(template1, template2, light_ratio, plot_block=False)

        # Map the arguments to the multiprocessing pool
        try:
            TODCOR_ind_maps = pool.starmap(processFITS, fits_files)
        except Exception as err:
            print(f"Error: {err}")

        # Close the multiprocessing pool
        pool.close()
        pool.join()


    else:
        # Iterate through the spectrum files and return the TODCOR cross correlation
        for spectrum_file in fits_files:
            star_spectrum = FStarSpectra(*readSpectraFITS(spectrum_file))
            star_spectrum.mapTODCOR(template1, template2, light_ratio)

    pass


if __name__ == "__main__":

    # Generate argument parser
    arg_parser = argparse.ArgumentParser(description="DEBRaVE: Double Eclipsing Binary Research and Visualization Engine",
                                         formatter_class=argparse.RawTextHelpFormatter)

    # Add arguments
    arg_parser.add_argument("-s", "--spectra", type=str, nargs='+', required=True,
                            help="F-Class star spectra to be read from FITS file(s).")
    arg_parser.add_argument("-t", "--templates", type=str, nargs=2, required=True,
                            help="Template FITS files to be read. Two required.")
    arg_parser.add_argument("-l", "--light_ratio", type=float, default=1,
                            help="Scaling light ratio of the unshifted to shifted templates.")
    arg_parser.add_argument("-p", "--parallel", action="store_true",
                            help="Run the program in parallel mode.")
    arg_parser.add_argument("-v", "--verbose", action="store_true",
                            help="Run the program in verbose mode.")

    # Parse arguments
    args = arg_parser.parse_args() # cml argument dictionary
    fits_files = args.spectra
    templates = args.templates
    light_ratio = args.light_ratio
    parallel = args.parallel

    # Check for verbose mode
    if (args.verbose):
        verboseprint = print

    main(fits_files, templates, light_ratio, parallel)<|MERGE_RESOLUTION|>--- conflicted
+++ resolved
@@ -177,18 +177,15 @@
 
 #-------------------------------functions-------------------------------------#
 
-<<<<<<< HEAD
+
 def readSpectraFITS(filename, IRAF=False):
-    """
-    Reads the header and contents of a spectra file. Returns the relevant header
-    information as a dictionary and the body as a numpy object.
-=======
-def readSpectraFITS(filename):
+
     """ Reads the header and contents of a spectra file, and extracts the required
         data for future processing.
 
     Args:
         filename (str): Filename of the FITS spectra file
+        IRAF (bool):    If True, the file is assumed to be an IRAF template spectra
 
     Returns:
         time (flt): Spectra time of measurement
@@ -196,7 +193,6 @@
         wavelengths (arr):  Wavelengths measured in the spectral data
         fluxes (arr): Fluxes measured for each wavelength measured
 
->>>>>>> 974245ac
     """
     verboseprint(f"Unpacking {filename}...")
 
@@ -230,7 +226,7 @@
             fluxes = body[1]
 
         else:
-            raise ValueError("Unfamiliar ")
+            raise ValueError("Unfamiliar FITS file structure!")
 
         verboseprint(f"Header fields: {list(header.keys())}")
 
